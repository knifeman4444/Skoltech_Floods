--- conflicted
+++ resolved
@@ -141,16 +141,9 @@
                 continue
             
             if not file_name[0].isdigit():
-<<<<<<< HEAD
-                image, mask = load_from_folder(self.worldfloods_folder, "train", file_name)
-                for i in range(image.shape[0]):
-                    image[i] = normalize(image[i])
-=======
                 image, mask = load_from_folder(self.worldfloods_folder, self.data_split, file_name, osm=self.include_osm,
                                                elevation=self.include_elevation)
-                print(image.shape)
                 image = normalize(image.astype(np.float32))
->>>>>>> bedea96a
                 pictures_and_masks.append((image.astype(np.float32), mask.astype(np.float32)))
                 continue
             
